--- conflicted
+++ resolved
@@ -1,21 +1,16 @@
 from functools import lru_cache
-from typing import Callable, Dict, Optional, Tuple, Union
+from typing import Any, Callable, Dict, Optional, Tuple, Union
 
 import cv2
 import numpy as np
 
 from ..marks.facial_parts import FacialPart
-<<<<<<< HEAD
 from ..transformation_functions import (
     crop_image_from_mark,
     crop_mark,
     resize_image_with_marks,
 )
-from .base import DataIteratorBase, DataLoaderWrapper
-=======
-from ..transformation_functions.crop import crop_image_from_mark, crop_mark
 from .base import DataIteratorBase, DataLoaderWrapper, SingleLandmarkData
->>>>>>> 709a4af8
 
 
 class CroppedDataLoader(DataLoaderWrapper):
@@ -73,18 +68,6 @@
     @property
     def name(self):
         return f"Cached {self._wrapped_dataloader.name}"
-
-<<<<<<< HEAD
-    def __getitem__(self, idx: int) -> Tuple[np.ndarray, Optional[np.ndarray], Optional[Dict[Any, Any]]]:
-        # Add basic LRU cache to avoid reloading images and marks on small dataloaders
-        if idx in self._cache_idxs:
-            self._cache_idxs.remove(idx)
-        else:
-            self._cache[idx] = super().__getitem__(idx)
-        self._cache_idxs.insert(0, idx)
-        if len(self._cache_idxs) > self._max_size:
-            self._cache.pop(self._cache_idxs.pop(-1))
-        return self._cache[idx]
 
 
 class ResizedDataLoader(DataLoaderWrapper):
@@ -151,7 +134,7 @@
         else:
             raise NotImplementedError(f"The mode {self._mode} is not a valid opencv color conversion code.")
         return colored_img, marks, meta
-=======
+
 
 class FilteringDataLoader(DataLoaderWrapper):
     @property
@@ -169,5 +152,4 @@
             idx
             for idx in self._wrapped_dataloader.idx_sampler
             if predicate(self._wrapped_dataloader.get_single_element(idx))
-        ]
->>>>>>> 709a4af8
+        ]