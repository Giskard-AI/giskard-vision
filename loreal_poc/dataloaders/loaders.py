--- conflicted
+++ resolved
@@ -109,8 +109,7 @@
 
     @classmethod
     def load_marks_from_file(cls, mark_file: Path) -> np.ndarray:
-<<<<<<< HEAD
-        pass
+        raise NotImplementedError("Should not be called for FFHQ")
 
 
 class DataLoader300WLP(DataIteratorBase):
@@ -140,7 +139,4 @@
             return row[DataLoader300WLP.LANDMARKS_2D_KEY]
 
     def get_meta(self, idx: int) -> Optional[Dict]:
-        return None
-=======
-        raise NotImplementedError("Should not be called for FFHQ")
->>>>>>> d0046ab9
+        return None