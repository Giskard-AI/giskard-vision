from abc import ABC, abstractmethod
from dataclasses import dataclass
from pathlib import Path
from typing import Any, Dict, List, Optional, Tuple, Union

import numpy as np
from numpy.lib.mixins import NDArrayOperatorsMixin

from loreal_poc.transformation_functions.transformation_functions import (
    get_boundaries_from_marks,
)


@dataclass(frozen=True)
class FacialPart(NDArrayOperatorsMixin):
    part: np.ndarray
    name: str = ""

    def __add__(self, o):
        return FacialPart(np.unique(np.concatenate((self.part, o.part))))

    def __sub__(self, o):
        return FacialPart(np.setxor1d(self.part, np.intersect1d(self.part, o.part)))

    def __array__(self):
        return self.part


# see https://ibug.doc.ic.ac.uk/resources/300-W/ for definitions
_entire = np.arange(0, 68)
_contour = np.arange(0, 17)
__left_contour = np.arange(0, 9)
__right_contour = np.arange(10, 18)
_left_eyebrow = np.arange(17, 22)
_right_eyebrow = np.arange(22, 27)
_nose = np.arange(27, 36)
__left_nose = np.array([31, 32])
__right_nose = np.array([34, 35])
_left_eye = np.arange(36, 42)
_right_eye = np.arange(42, 48)
_mouth = np.arange(48, 68)
__left_mouth = np.array([50, 49, 61, 48, 60, 67, 59, 58])
__right_mouth = np.array([52, 53, 63, 64, 54, 65, 55, 56])
_bottom_half = np.concatenate([np.arange(3, 15), _mouth])
_upper_half = np.setdiff1d(_entire, _bottom_half, assume_unique=True)
__center_axis = np.array([27, 28, 29, 30, 33, 51, 62, 66, 57, 8])
_left_half = np.concatenate([__left_contour, _left_eyebrow, _left_eye, __left_nose, __left_mouth, __center_axis])
_right_half = np.concatenate([np.setdiff1d(_entire, _left_half, assume_unique=True), __center_axis])


@dataclass(frozen=True)
class FacialParts:
    entire: FacialPart = FacialPart(_entire, name="entire face")
    contour: FacialPart = FacialPart(_contour, name="face contour")
    left_eyebrow: FacialPart = FacialPart(_left_eyebrow, name="left eyebrow")
    right_eyebrow: FacialPart = FacialPart(_right_eyebrow, name="right eyebrow")
    nose: FacialPart = FacialPart(_nose, name="nose")
    left_eye: FacialPart = FacialPart(_left_eye, name="left eye")
    right_eye: FacialPart = FacialPart(_right_eye, name="right eye")
    mouth: FacialPart = FacialPart(_mouth, name="mouth")
    bottom_half: FacialPart = FacialPart(_bottom_half, name="bottom half")
    upper_half: FacialPart = FacialPart(_upper_half, name="upper half")
    left_half: FacialPart = FacialPart(_left_half, name="left half")
    right_half: FacialPart = FacialPart(_right_half, name="right half")


class Dataset(ABC):
    def __init__(self) -> None:
        super().__init__()
        self.index = 0

    def __iter__(self):
        self.index = 0
        return self

    @abstractmethod
    def __len__(self) -> int:
        ...

    @abstractmethod
    def __getitem__(self, key: int) -> Tuple[np.ndarray, np.ndarray]:  # (marks, image)
        ...

    # @property
    # @abstractmethod
    # def marks(self) -> Generator[np.ndarray, Any, None]:
    #     ...

    def __next__(self) -> Tuple[np.ndarray, np.ndarray]:
        if self.index >= len(self):
            raise StopIteration
        elt = self[self.index]
        self.index += 1
        return elt


class DatasetBase(Dataset):
    image_suffix: str
    marks_suffix: str
    n_landmarks: int
    n_dimensions: int
    image_type: np.ndarray

    def __init__(
        self,
        images_dir_path: Union[str, Path],
        landmarks_dir_path: Union[str, Path],
        meta: Optional[Dict[str, Any]] = None,
    ) -> None:
        super().__init__()
        images_dir_path = self._get_absolute_local_path(images_dir_path)
        landmarks_dir_path = self._get_absolute_local_path(landmarks_dir_path)

        self.image_paths = self._get_all_paths_based_on_suffix(images_dir_path, self.image_suffix)
        self.marks_paths = self._get_all_paths_based_on_suffix(landmarks_dir_path, self.marks_suffix)
        if len(self.marks_paths) != len(self.image_paths):
            raise ValueError(
                f"{self.__class__.__name__}: Only {len(self.marks_paths)} found "
                f"for {len(self.marks_paths)} of the images."
            )

        self.meta = {
            **(meta if meta is not None else {}),
            "num_samples": len(self),
            "images_dir_path": images_dir_path,
            "landmarks_dir_path": landmarks_dir_path,
        }

    def _get_absolute_local_path(self, local_path: Union[str, Path]) -> Path:
        local_path = Path(local_path).resolve()
        if not local_path.is_dir():
            raise ValueError(f"{self.__class__.__name__}: {local_path} does not exist or is not a directory")
        return local_path

    @classmethod
    def _get_all_paths_based_on_suffix(cls, dir_path: Path, suffix: str) -> List[Path]:
        all_paths_with_suffix = list(
            sorted([p for p in dir_path.iterdir() if p.suffix == suffix], key=lambda p: str(p))
        )
        if len(all_paths_with_suffix) == 0:
            raise ValueError(
                f"{cls.__class__.__name__}: Landmarks with suffix {suffix}"
                f" requested but no landmarks found in {dir_path}."
            )
        return all_paths_with_suffix

    def __len__(self) -> int:
        return len(self.image_paths)

    def __getitem__(self, key: int) -> Tuple[np.ndarray, np.ndarray]:
        return self._load_and_validate_marks(self.marks_paths[key]), self._load_and_validate_image(
            self.image_paths[key]
        )

    # @property
    # def marks(self) -> Generator[np.ndarray, Any, None]:
    #     for p in self.marks_paths:
    #         yield self._load_and_validate_marks(p)

    @classmethod
    @abstractmethod
    def load_marks_from_file(cls, mark_file: Path) -> np.ndarray:
        ...

    @classmethod
    @abstractmethod
    def load_image_from_file(cls, image_file: Path) -> np.ndarray:
        ...

<<<<<<< HEAD
    @classmethod
    def _load_and_validate_marks(cls, mark_file: Path) -> np.ndarray:
        marks = cls.load_marks_from_file(mark_file)
        cls._validate_marks(marks)
        return marks

    @classmethod
    def _load_and_validate_image(cls, image_file: Path) -> np.ndarray:
        image = cls.load_image_from_file(image_file)
        cls._validate_image(image)
        return image

    @classmethod
    def _validate_marks(cls, marks: np.ndarray) -> None:
        if marks.shape[0] != cls.n_landmarks:
            raise ValueError(f"{cls} is only defined for {cls.n_landmarks} landmarks.")
        if marks.shape[1] != cls.n_dimensions:
            raise ValueError(f"{cls} is only defined for {cls.n_dimensions} dimensions.")

    @classmethod
    def _validate_image(cls, image: np.ndarray) -> None:
        if image is None:
            raise ValueError(f"{cls}: Image loading returned None.")
        if len(image.shape) != 3:
            raise ValueError(
                f"{cls} is only defined for numpy array images of shape (height, width, channels) but {cls.n_landmarks} found."
            )


class WrapperDataset(Dataset):
    def __init__(self, dataset: Dataset) -> None:
        self._wrapped_dataset = dataset

    def __len__(self) -> int:
        return len(self._wrapped_dataset)

    def __getitem__(self, key: int) -> Tuple[np.ndarray, np.ndarray]:  # (marks, image)
        return self._wrapped_dataset[key]

    def __getattr__(self, attr):
        # This will proxy any dataset.a to dataset._wrapped_dataset.a
        return getattr(self._wrapped_dataset, attr)


def crop_mark(mark: np.ndarray, part: FacialPart, exclude=False):
    idx = np.isin(FacialParts.entire, part)
    if not exclude:
        idx = ~idx
    res = mark.copy()
    res[idx, :] = np.nan
    return res


def crop_image_from_mark(img: np.ndarray, mark: np.ndarray, margins: Tuple[int, int]) -> np.ndarray:
    left, upper, right, lower = get_boundaries_from_marks(mark, margins)
    mask = np.ones(img.shape, bool)
    mask[lower:upper, left:right] = 0
    return np.where(mask, 0, img)


class CroppedDataset(WrapperDataset):
    def __init__(
        self,
        dataset: Dataset,
        part: FacialPart,
        margins: Union[Tuple[float, float], float] = [0, 0],
        crop_img: bool = True,
        crop_marks: bool = True,
    ) -> None:
        super().__init__(dataset)
        self._part = part
        self._margins = margins
        self.crop_img = crop_img
        self.crop_marks = crop_marks
        # self._marks = np.stack([crop_mark(mark, self._part) for mark in self._wrapped_dataset.marks], axis=0)
        # left, upper, right, lower = get_boundaries_from_marks(self._marks, margins)
        # mask = np.ones(self._marks[0].shape, np.bool)
        # mask[left:right, lower:upper] = 0
        # self._cropping_mask = mask

    def __getitem__(self, key: int) -> Tuple[np.ndarray, np.ndarray]:
        mark, img = self._wrapped_dataset[key]
        h, w, _ = img.shape
        margins = np.array([w, h]) * self._margins

        cropped_mark = crop_mark(mark, self._part)
        res_marks = cropped_mark if self.crop_marks else mark
        res_img = crop_image_from_mark(img, cropped_mark, margins) if self.crop_img else img
        return res_marks, res_img


class CachedDataset(WrapperDataset):
    def __init__(self, dataset: Dataset, cache_size: int = 20) -> None:
        super().__init__(dataset)
        self._max_size: int = cache_size
        self._cache_keys: List[int] = []
        self._cache: Dict[int, Tuple[np.ndarray, np.ndarray]] = {}

    def __getitem__(self, key: int) -> Tuple[np.ndarray, np.ndarray]:  # (marks, image)
        # Add basic LRU cache to avoid reloading images and marks on small datasets
        if key in self._cache_keys:
            self._cache_keys.remove(key)
        else:
            self._cache[key] = self._wrapped_dataset[key]
        self._cache_keys.insert(0, key)
        if len(self._cache_keys) > self._max_size:
            self._cache.pop(self._cache_keys.pop(-1))
        return self._cache_keys[key]
=======
    @property
    def all_marks(self):
        if self._all_marks is None:
            all_marks = np.empty((len(self), self.n_landmarks, self.n_dimensions))
            all_marks[:, :, :] = np.nan
            for i, marks_path in enumerate(self.marks_paths):
                _marks = self.load_marks_from_file(marks_path)
                if _marks.shape[0] != self.n_landmarks:
                    raise ValueError(f"{self.__class__} is only defined for {self.n_landmarks} landmarks.")
                if _marks.shape[1] != self.n_dimensions:
                    raise ValueError(f"{self.__class__} is only defined for {self.n_dimensions} dimensions.")
                all_marks[i, :, :] = _marks
            self._all_marks = all_marks
        return self._all_marks

    @property
    def all_images(self):
        if self._all_images is None:
            all_images = list()
            for i, image_path in enumerate(self.image_paths):
                _image = self.load_image_from_file(image_path)
                all_images.append(_image)
            self._all_images = all_images
        return self._all_images

    def all_marks_for(self, part: FacialPart, exclude=False):
        idx = ~np.isin(FacialParts.entire, part) if not exclude else np.isin(FacialParts.entire, part)
        part_landmarks = self.all_marks.copy()
        part_landmarks[:, idx] = np.nan
        return part_landmarks

    def marks_for(self, part: FacialPart, mark_idx: int, exclude=False):
        idx = ~np.isin(FacialParts.entire, part) if not exclude else np.isin(FacialParts.entire, part)
        part_landmarks = self.all_marks[mark_idx].copy()
        part_landmarks[idx] = np.nan
        return part_landmarks


# %%
>>>>>>> b20cbc7f
<|MERGE_RESOLUTION|>--- conflicted
+++ resolved
@@ -167,7 +167,6 @@
     def load_image_from_file(cls, image_file: Path) -> np.ndarray:
         ...
 
-<<<<<<< HEAD
     @classmethod
     def _load_and_validate_marks(cls, mark_file: Path) -> np.ndarray:
         marks = cls.load_marks_from_file(mark_file)
@@ -275,45 +274,4 @@
         self._cache_keys.insert(0, key)
         if len(self._cache_keys) > self._max_size:
             self._cache.pop(self._cache_keys.pop(-1))
-        return self._cache_keys[key]
-=======
-    @property
-    def all_marks(self):
-        if self._all_marks is None:
-            all_marks = np.empty((len(self), self.n_landmarks, self.n_dimensions))
-            all_marks[:, :, :] = np.nan
-            for i, marks_path in enumerate(self.marks_paths):
-                _marks = self.load_marks_from_file(marks_path)
-                if _marks.shape[0] != self.n_landmarks:
-                    raise ValueError(f"{self.__class__} is only defined for {self.n_landmarks} landmarks.")
-                if _marks.shape[1] != self.n_dimensions:
-                    raise ValueError(f"{self.__class__} is only defined for {self.n_dimensions} dimensions.")
-                all_marks[i, :, :] = _marks
-            self._all_marks = all_marks
-        return self._all_marks
-
-    @property
-    def all_images(self):
-        if self._all_images is None:
-            all_images = list()
-            for i, image_path in enumerate(self.image_paths):
-                _image = self.load_image_from_file(image_path)
-                all_images.append(_image)
-            self._all_images = all_images
-        return self._all_images
-
-    def all_marks_for(self, part: FacialPart, exclude=False):
-        idx = ~np.isin(FacialParts.entire, part) if not exclude else np.isin(FacialParts.entire, part)
-        part_landmarks = self.all_marks.copy()
-        part_landmarks[:, idx] = np.nan
-        return part_landmarks
-
-    def marks_for(self, part: FacialPart, mark_idx: int, exclude=False):
-        idx = ~np.isin(FacialParts.entire, part) if not exclude else np.isin(FacialParts.entire, part)
-        part_landmarks = self.all_marks[mark_idx].copy()
-        part_landmarks[idx] = np.nan
-        return part_landmarks
-
-
-# %%
->>>>>>> b20cbc7f
+        return self._cache_keys[key]