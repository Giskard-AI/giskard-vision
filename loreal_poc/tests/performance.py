--- conflicted
+++ resolved
@@ -1,14 +1,9 @@
 import numpy as np
 from dataclasses import dataclass
 
-<<<<<<< HEAD
 from .base import Metric
 from ..models.base import PredictionResult
-=======
-from ..datasets.base import DatasetBase
-from ..models.base import ModelBase
-from .base import TestResult
->>>>>>> ff0427e5
+
 
 # See https://ibug.doc.ic.ac.uk/resources/300-W/ for definition
 LEFT_EYE_LEFT_LANDMARK = 36
