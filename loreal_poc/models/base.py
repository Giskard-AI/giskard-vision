from abc import ABC, abstractmethod
from dataclasses import dataclass
from time import time
from typing import Any, List, Optional

import numpy as np

from ..datasets.base import DatasetBase, FacialPart, FacialParts


@dataclass
class PredictionResult:
    prediction: np.ndarray
<<<<<<< HEAD
    prediction_fail_rate: float
    prediction_time: float
    ground_truth: np.ndarray
=======
    prediction_fail_rate: float = None
    prediction_time: float = None
>>>>>>> b20cbc7f


def is_failed(prediction):
    return np.isnan(prediction).sum() == prediction.size


class FaceLandmarksModelBase(ABC):
    """Abstract class that serves as a template for all landmark model predictions"""

    def __init__(self, model: Any, n_landmarks: int, n_dimensions: int) -> None:
        """init method that accepts a model object, number of landmarks and dimensions

        Args:
            model (Any): landmark prediction model object
            n_landmarks (int): number of landmarks the model predicts
            n_dimensions (int): number of dimensions for the predicted landmarks
        """
        self.model = model
        self.n_landmarks = n_landmarks
        self.n_dimensions = n_dimensions

    @abstractmethod
    def predict_image(self, image: np.ndarray) -> np.ndarray:
        """abstract method that takes one image as input and predicts its landmarks as an array

        Args:
            image (np.ndarray): input image
        """

        ...

    def _postprocessing(self, prediction: np.ndarray, facial_part: FacialPart) -> np.ndarray:
        """method that performs postprocessing on the single image prediction

        Args:
            prediction (np.ndarray): single image prediction
            facial_part (FacialPart): facial part to filter the landmarks

        Returns:
            np.ndarray: single image prediction filtered based on landmarks in facial_part
        """
        if prediction is None or not prediction.shape:
            prediction = np.empty((1, self.n_landmarks, self.n_dimensions))
            prediction[:, :, :] = np.nan
        if facial_part is not None:
            idx = ~np.isin(FacialParts.entire, facial_part)
            prediction[:, idx, :] = np.nan
        return prediction

    def predict(
        self, dataset: DatasetBase, idx_range: Optional[List] = None, facial_part: Optional[FacialPart] = None
    ) -> PredictionResult:
        """main method to predict the landmarks

        Args:
            dataset (DatasetBase): dataset
            idx_range (Optional[List], optional): range of images to predict from the dataset. Defaults to None.
            facial_part (Optional[FacialPart], optional): facial part. Defaults to None.

        Returns:
            PredictionResult
        """
        ts = time()
        predictions = []
        ground_truths = []
        idx_range = idx_range if idx_range is not None else range(len(dataset))
        prediction_fail_rate = 0
        for i in idx_range:
            gt, img = dataset[i]
            ground_truths.append(gt)
            try:
                prediction = self.predict_image(img)
            except Exception:
                prediction = None

            prediction = self._postprocessing(prediction, facial_part)
            if is_failed(prediction):
                prediction_fail_rate += 1
            predictions.append(prediction[0])
        prediction_fail_rate /= len(idx_range)
        te = time()
        predictions = np.array(predictions)
        ground_truths = np.array(ground_truths)
        if predictions.shape != ground_truths.shape:
            raise ValueError(
                f"_calculate_me: arrays have different dimensions :{predictions.shape}, {ground_truths.shape}"
            )
        if len(predictions.shape) > 3 or len(gt.shape) > 3:
            raise ValueError("_calculate_me: ME only implemented for 2D images.")

        return PredictionResult(
            prediction=predictions,
            prediction_fail_rate=prediction_fail_rate,
            prediction_time=te - ts,
            ground_truth=ground_truths,
        )<|MERGE_RESOLUTION|>--- conflicted
+++ resolved
@@ -11,14 +11,8 @@
 @dataclass
 class PredictionResult:
     prediction: np.ndarray
-<<<<<<< HEAD
-    prediction_fail_rate: float
-    prediction_time: float
-    ground_truth: np.ndarray
-=======
     prediction_fail_rate: float = None
     prediction_time: float = None
->>>>>>> b20cbc7f
 
 
 def is_failed(prediction):
