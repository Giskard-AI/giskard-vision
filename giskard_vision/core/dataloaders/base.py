import math
from abc import ABC, abstractmethod
from typing import List, Optional

import cv2
import numpy as np

<<<<<<< HEAD
from giskard_vision.core.dataloaders.meta import MetaData

from ..types import TypesBase

=======
from giskard_vision.core.dataloaders.meta import (
    MetaData,
    get_brightness,
    get_entropy,
    get_image_channel_number,
    get_image_size,
)
from giskard_vision.core.detectors.base import IssueGroup

from ..types import TypesBase

EthicalIssueMeta = IssueGroup(
    "Ethical",
    description="The data are filtered by metadata like age, facial hair, or gender to detect ethical biases.",
)
PerformanceIssueMeta = IssueGroup(
    "Performance",
    description="The data are filtered by metadata like emotion, head pose, or exposure value to detect performance issues.",
)
AttributesIssueMeta = IssueGroup(
    "Attributes",
    description="The data are filtered by the image attributes like width, height, or brightness value to detect issues.",
)

>>>>>>> 6601ecba

class DataIteratorBase(ABC):
    """Abstract class serving as a base template for DataLoaderBase and DataLoaderWrapper classes.

    Raises:
        ValueError: Raised when the batch size is not a strictly positive integer.
        StopIteration: Raised when attempting to iterate beyond the length of the data.

    Returns:
        type: The type of data yielded by the iterator.

    Yields:
        type: The type of data yielded during iteration.
    """

    batch_size: int

    @property
    @abstractmethod
    def idx_sampler(self) -> np.ndarray:
        """Abstract property to access the array of element indices to iterate over

        Returns:
            np.ndarray: The array of indices
        """
        ...

    @abstractmethod
    def get_image(self, idx: int) -> np.ndarray:
        """Abstract method to return a single image from an index as numpy array

        Args:
            idx (int): Index of the image

        Returns:
            np.ndarray: The image as numpy array (h, w, c)
        """
        ...

    def __init__(self, name: str, batch_size: int = 1):
        """
        Initializes the DataIteratorBase.

        Args:
            name (str): Name of the data iterator.
            batch_size (int): Batch size for data loading. Defaults to 1.

        Raises:
            ValueError: if batch_size is not an integer or if it is negative
        """
        self._name = name
        self.batch_size = batch_size
        self.idx = 0
        if (not isinstance(self.batch_size, int)) or self.batch_size <= 0:
            raise ValueError(f"Batch size must be a strictly positive integer: {self.batch_size}")

    @property
    def name(self) -> str:
        """
        Gets the name of the data iterator.

        Returns:
            str: The name of the data iterator.
        """
        return self._name

    def __iter__(self):
        self.idx = 0
        return self

    def flat_len(self) -> int:
        """
        Gets the total number of images in the data iterator.

        Returns:
            int: The total number of elements.
        """
        return len(self.idx_sampler)

    def __len__(self) -> int:
        """
        Gets the total number of batches in the data iterator.

        Returns:
            int: The total number of batches.
        """
        return math.ceil(len(self.idx_sampler) / self.batch_size)

    def labels_none(self) -> Optional[np.ndarray]:
        """
        Returns default for labels if they are None.

        Returns:
            Optional[np.ndarray]: Default for labels.
        """
        return None

    def meta_none(self) -> Optional[TypesBase.meta]:
        """
        Returns default for meta data if it is None.

        Returns:
            Optional[TypesBase.meta]: Default for meta data.
        """
        return None

    def get_labels(self, idx: int) -> Optional[np.ndarray]:
        """
        Gets labels (for a single image) for a specific index.

        Args:
            idx (int): Index of the image.

        Returns:
            Optional[np.ndarray]: Labels for the given index.
        """
        return None

    def get_meta(self, idx: int) -> Optional[TypesBase.meta]:
        """
        Gets meta information (for a single image) for a specific index.

        Args:
            idx (int): Index of the image.

        Returns:
            Optional[TypesBase.meta]: Meta information for the given index.
        """
        img = self.get_image(idx)
        if img.dtype != np.uint8:
            # Normalize image to 0-255 range with uint8
            img = (img * 255 % 255).astype(np.uint8)

        gray_img = cv2.cvtColor(img, cv2.COLOR_RGB2GRAY)
        size = get_image_size(img)
        nb_channels = get_image_channel_number(img)
        avg_color = np.mean(img, axis=(0, 1))

        return MetaData(
            data={
                "height": size[0],
                "width": size[1],
                "nb_channels": nb_channels,
                "brightness": get_brightness(img),
                "average_color_r": avg_color[0],
                "average_color_g": avg_color[1] if avg_color.shape[0] > 0 else avg_color[0],
                "average_color_b": avg_color[2] if avg_color.shape[0] > 0 else avg_color[0],
                "contrast": np.max(gray_img) - np.min(gray_img),
                "entropy": get_entropy(img),
            },
            categories=["nb_channels"],
            issue_groups={
                "width": AttributesIssueMeta,
                "height": AttributesIssueMeta,
                "nb_channels": AttributesIssueMeta,
                "brightness": AttributesIssueMeta,
                "average_color_r": AttributesIssueMeta,
                "average_color_g": AttributesIssueMeta,
                "average_color_b": AttributesIssueMeta,
                "contrast": AttributesIssueMeta,
                "entropy": AttributesIssueMeta,
            },
        )

    def get_labels_with_default(self, idx: int) -> np.ndarray:
        """
        Gets labels for a specific index with a default value if None.

        Args:
            idx (int): Index of the image.

        Returns:
            np.ndarray: Labels for the given index.
        """
        labels = self.get_labels(idx)
        return labels if labels is not None else self.labels_none()

    def get_meta_with_default(self, idx: int) -> MetaData:
        """
        Gets meta information for a specific index with a default value if None.

        Args:
            idx (int): Index of the image.

        Returns:
            Meta: Meta information for the given index.
        """
        meta = self.get_meta(idx)
        return meta if meta is not None else self.meta_none()

    def get_single_element(self, idx) -> TypesBase.single_data:
        """
        Gets a single element as a tuple of (image, labels, meta) for a specific index.

        Args:
            idx (int): Index of the image.

        Returns:
            TypesBase.single_data: Tuple containing image, labels, and meta information.
        """
        metadata = self.get_meta_with_default(idx)
        return (
            self.get_image(idx),
            self.get_labels_with_default(idx),
            metadata if metadata is not None else MetaData({}),
        )

    def __getitem__(self, idx: int) -> TypesBase.batched_data:
        """
        Gets a batch of elements for a specific index.

        Args:
            idx (int): Index of the batch.

        Returns:
            TypesBase.batched_data: Batched data containing images, labels, and meta information.
        """
        return self._collate_fn(
            [self.get_single_element(i) for i in self.idx_sampler[idx * self.batch_size : (idx + 1) * self.batch_size]]
        )

    @property
    def all_images_generator(self) -> np.array:
        """
        Generates all images in the data iterator.

        Yields:
            np.ndarray: Image as a numpy array.
        """
        for idx in self.idx_sampler:
            yield self.get_image(idx)

    @property
    def all_labels(self) -> np.ndarray:
        """
        Gets all labels in the data iterator.

        Returns:
            np.ndarray: Array containing labels.
        """
        return np.array([self.get_labels_with_default(idx) for idx in self.idx_sampler])

    @property
    def all_meta(self) -> List:
        """
        Gets all meta information in the data iterator.

        Returns:
            List: List containing meta information.
        """
        return [self.get_meta_with_default(idx) for idx in self.idx_sampler]

    def __next__(self) -> TypesBase.batched_data:
        """
        Gets the next batch of elements.

        Returns:
            TypesBase.batched_data: Batched data containing images, labels, and meta information.
        """
        if self.idx >= len(self):
            raise StopIteration
        elt = self[self.idx]
        self.idx += 1
        return elt

    def _collate_fn(self, elements: List[TypesBase.single_data]) -> TypesBase.batched_data:
        """
        Collates a list of single elements into a batched element.

        Args:
            elements (List[TypesBase.single_data]): List of single elements.

        Returns:
            TypesBase.batched_data: Batched data containing images, labels, and meta information.
        """
        batched_elements = list(zip(*elements, strict=True))
        return batched_elements[0], np.array(batched_elements[1]), np.array(batched_elements[2])


class DataLoaderWrapper(DataIteratorBase):
    """Wrapper class for a DataIteratorBase, providing additional functionality.

    Args:
        DataIteratorBase (type): The base data iterator class to be wrapped.

    Attributes:
        _wrapped_dataloader (DataIteratorBase): The wrapped data loader instance.
    """

    def __init__(self, dataloader: DataIteratorBase) -> None:
        """
        Initializes the DataLoaderWrapper with a given DataIteratorBase instance.

        Args:
            dataloader (DataIteratorBase): The data loader to be wrapped.
        """

        self._wrapped_dataloader = dataloader

    @property
    def name(self):
        """
        Gets the name of the wrapped data loader.

        Returns:
            str: The name of the wrapped data loader.
        """
        return f"{self.__class__.__name__}({self._wrapped_dataloader.name})"

    @property
    def idx_sampler(self) -> np.ndarray:
        """
        Gets the index sampler from the wrapped data loader.

        Returns:
            np.ndarray: Index sampler from the wrapped data loader.
        """
        return self._wrapped_dataloader.idx_sampler

    def get_image(self, idx: int) -> np.ndarray:
        """
        Gets an image from the wrapped data loader.

        Args:
            idx (int): Index of the data.

        Returns:
            np.ndarray: Image data from the wrapped data loader.
        """
        return self._wrapped_dataloader.get_image(idx)

    def get_labels(self, idx: int) -> Optional[np.ndarray]:
        """
        Gets labels from the wrapped data loader.

        Args:
            idx (int): Index of the data.

        Returns:
            Optional[np.ndarray]: Labels from the wrapped data loader.
        """
        return self._wrapped_dataloader.get_labels(idx)

    def get_meta(self, idx: int) -> Optional[TypesBase.meta]:
        """
        Gets meta information from the wrapped data loader.

        Args:
            idx (int): Index of the data.

        Returns:
            Optional[TypesBase.meta]: Meta information from the wrapped data loader.
        """
        return self._wrapped_dataloader.get_meta(idx)

    def __getattr__(self, attr):
        """
        Proxy method to access attributes of the wrapped data loader. This will proxy any dataloader.a to dataloader._wrapped_dataloader.a.

        Args:
            attr: Attribute to be accessed.

        Returns:
            Any: Attribute value from the wrapped data loader.
        """
        return getattr(self._wrapped_dataloader, attr)<|MERGE_RESOLUTION|>--- conflicted
+++ resolved
@@ -5,12 +5,6 @@
 import cv2
 import numpy as np
 
-<<<<<<< HEAD
-from giskard_vision.core.dataloaders.meta import MetaData
-
-from ..types import TypesBase
-
-=======
 from giskard_vision.core.dataloaders.meta import (
     MetaData,
     get_brightness,
@@ -18,24 +12,9 @@
     get_image_channel_number,
     get_image_size,
 )
-from giskard_vision.core.detectors.base import IssueGroup
 
 from ..types import TypesBase
 
-EthicalIssueMeta = IssueGroup(
-    "Ethical",
-    description="The data are filtered by metadata like age, facial hair, or gender to detect ethical biases.",
-)
-PerformanceIssueMeta = IssueGroup(
-    "Performance",
-    description="The data are filtered by metadata like emotion, head pose, or exposure value to detect performance issues.",
-)
-AttributesIssueMeta = IssueGroup(
-    "Attributes",
-    description="The data are filtered by the image attributes like width, height, or brightness value to detect issues.",
-)
-
->>>>>>> 6601ecba
 
 class DataIteratorBase(ABC):
     """Abstract class serving as a base template for DataLoaderBase and DataLoaderWrapper classes.
