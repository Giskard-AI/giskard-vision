from abc import ABC, abstractmethod
from logging import getLogger
from time import time
from typing import Any, List, Optional

import numpy as np

from giskard_vision.core.dataloaders.base import DataIteratorBase
from giskard_vision.core.types import TypesBase

logger = getLogger(__name__)


class ModelBase(ABC):
    """Abstract class that serves as a template for all model predictions"""

    model_type: str
    prediction_result_cls = TypesBase.prediction_result

    @abstractmethod
    def predict_image(self, image: np.ndarray) -> Any:
        """abstract method that takes one image as input and outputs the prediction

        Args:
            image (np.ndarray): input image
        """

        ...

    def predict_batch(self, idx: int, images: List[np.ndarray]) -> np.ndarray:
        """method that should be implemented if the passed dataloader has batch_size != 1

        Args:
            images (List[np.ndarray]): input images
        """
        res = []
        for i, img in enumerate(images):
            try:
                res.append(self.predict_image(img))
            except Exception:
                res.append(None)
                logger.warning(
                    f"{self.__class__.__name__}: Face not detected in processed image of batch {idx} and index {i}."
                )
                # logger.warning(e) # OpenCV's exception is very misleading

        return res

    def _postprocessing(
        self, batch_prediction: List[Optional[np.ndarray]], batch_size: int, **kwargs
    ) -> TypesBase.single_data:
        """method that performs postprocessing on single batch prediction

        Args:
            prediction (np.ndarray): batched image prediction

        Returns:
            Types.Base.single_data : single batch image prediction
        """
        return batch_prediction

    def _calculate_fail_rate(self, prediction):
        """method that calculates the fail rate of the prediction"""
        return 0.0

    def predict(self, dataloader: DataIteratorBase, **kwargs) -> TypesBase.prediction_result:
        """main method to predict the landmarks

        Args:
            dataloader (dataloaderBase): dataloader
            idx_range (Optional[List], optional): range of images to predict from the dataloader. Defaults to None.

        Returns:
            TypesBase.prediction_result
        """
        ts = time()
        predictions = []
        prediction_fail_rate = 0

        for images, _, _ in dataloader:
            batch_prediction = self.predict_batch(dataloader.idx, images)
            batch_prediction = self._postprocessing(batch_prediction, len(images), **kwargs)
<<<<<<< HEAD
            if self.model_type == "landmark":
                # FIXME: It seems that this function is also landmark specific
                prediction_fail_rate += calculate_fail_rate(batch_prediction)
=======
            prediction_fail_rate += self._calculate_fail_rate(batch_prediction)
>>>>>>> b550a01a
            predictions.append(batch_prediction)
        prediction_fail_rate = prediction_fail_rate / dataloader.flat_len() if dataloader.flat_len() else 0
        te = time()
        predictions = np.concatenate(predictions)
        if len(predictions.shape) > 3:
            raise ValueError("predict: ME only implemented for 2D images.")

        return self.prediction_result_cls(
            prediction=predictions,
            prediction_fail_rate=prediction_fail_rate,
            prediction_time=te - ts,
        )<|MERGE_RESOLUTION|>--- conflicted
+++ resolved
@@ -80,13 +80,7 @@
         for images, _, _ in dataloader:
             batch_prediction = self.predict_batch(dataloader.idx, images)
             batch_prediction = self._postprocessing(batch_prediction, len(images), **kwargs)
-<<<<<<< HEAD
-            if self.model_type == "landmark":
-                # FIXME: It seems that this function is also landmark specific
-                prediction_fail_rate += calculate_fail_rate(batch_prediction)
-=======
             prediction_fail_rate += self._calculate_fail_rate(batch_prediction)
->>>>>>> b550a01a
             predictions.append(batch_prediction)
         prediction_fail_rate = prediction_fail_rate / dataloader.flat_len() if dataloader.flat_len() else 0
         te = time()
