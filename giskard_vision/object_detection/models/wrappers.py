import os
from typing import Any, Optional

import cv2
import numpy as np
import pandas as pd
from tqdm.notebook import tqdm

from giskard_vision.core.models.base import ModelBase
from giskard_vision.object_detection.models.base import ObjectDetectionHFModel
from giskard_vision.utils.errors import GiskardImportError


class MobileNetBase(ModelBase):
    model_weights: str = "mobile_net.h5"
    model_type: str = "object_detection"
    image_size: int = 128
    alpha: float = 1.0

    def __init__(self, train_frac=0.8) -> None:
        self.model = self.get_model_arch()

        if os.path.exists(self.model_weights):
            self.model.load_weights(self.model_weights)
        else:
            self.train(train_frac)
            self.model.save(self.model_weights)

    def get_model_arch(self):
        try:
            from keras import Model
            from keras.applications.mobilenet import MobileNet
            from keras.layers import Conv2D, Reshape
        except ImportError:
            raise GiskardImportError(["keras", "tensorflow"])

        model = MobileNet(input_shape=(self.image_size, self.image_size, 3), include_top=False, alpha=self.alpha)

        for layers in model.layers:
            layers.trainable = False

        x = model.layers[-1].output
        x = Conv2D(4, kernel_size=4, name="coords")(x)
        x = Reshape((4,))(x)

        return Model(inputs=model.inputs, outputs=x)

    @staticmethod
    def loss(gt, pred):
        try:
            from keras.backend import epsilon
        except ImportError:
            raise GiskardImportError(["keras"])

        intersections = 0
        unions = 0
        diff_width = np.minimum(gt[:, 0] + gt[:, 2], pred[:, 0] + pred[:, 2]) - np.maximum(gt[:, 0], pred[:, 0])
        diff_height = np.minimum(gt[:, 1] + gt[:, 3], pred[:, 1] + pred[:, 3]) - np.maximum(gt[:, 1], pred[:, 1])
        intersection = diff_width * diff_height

        # Compute union
        area_gt = gt[:, 2] * gt[:, 3]
        area_pred = pred[:, 2] * pred[:, 3]
        union = area_gt + area_pred - intersection

        #     Compute intersection and union over multiple boxes
        for j, _ in enumerate(union):
            if union[j] > 0 and intersection[j] > 0 and union[j] >= intersection[j]:
                intersections += intersection[j]
                unions += union[j]

        # Compute IOU. Use epsilon to prevent division by zero
        iou = np.round(intersections / (unions + epsilon()), 4)
        iou = iou.astype(np.float32)
        return iou

    @staticmethod
    def IoU(y_true, y_pred):
        try:
            import tensorflow as tf
        except ImportError:
            raise GiskardImportError(["tensorflow"])
        iou = tf.py_function(MobileNetBase.loss, [y_true, y_pred], tf.float32)
        return iou

    def shape_rescale(self, image, boxes):
        image_height, image_width, _ = image.shape

        x0 = int(boxes[0] * image_width / self.image_size)
        y0 = int(boxes[1] * image_height / self.image_size)

        x1 = int((boxes[2]) * image_width / self.image_size)
        y1 = int((boxes[3]) * image_height / self.image_size)

        return np.array([x0, y0, x1, y1])

    def positive_constraint(self, boxes):
        return np.clip(boxes, 0, None)

    def predict_image(self, image: np.ndarray):
        try:
            from keras.applications.mobilenet import preprocess_input
        except ImportError:
            raise GiskardImportError(["keras"])

        resized_image = cv2.resize(image, (self.image_size, self.image_size))
        feat_scaled = preprocess_input(np.array(resized_image, dtype=np.float32))
        boxes = self.model.predict(x=np.array([feat_scaled]))[0]
        return {"boxes": self.positive_constraint(self.shape_rescale(image, boxes)), "labels": ""}


class FurnitureDetection(MobileNetBase):
    model_weights: str = "furniture_detection.h5"
    model_type: str = "object_detection"
    image_size: int = 128
    alpha: float = 1.0

    def normalize_ground_truth(self, df):
        df["xmin"] = df["xmin"] * self.image_size / df["width"]
        df["xmax"] = df["xmax"] * self.image_size / df["width"]
        df["ymin"] = df["ymin"] * self.image_size / df["height"]
        df["ymax"] = df["ymax"] * self.image_size / df["height"]

        df.drop(["width", "height"], axis=1, inplace=True)

        return df

    def prepare_data(self, train_frac):
        try:
            from datasets import load_dataset
            from keras.applications.mobilenet import preprocess_input

        except ImportError:
            raise GiskardImportError(["datasets", "PIL", "keras"])

        ds = load_dataset("Nfiniteai/living-room-passes")["train"]
        train_len = int(len(ds) * train_frac)

        data = []
        batch_images = np.zeros((train_len, self.image_size, self.image_size, 3), dtype=np.float32)
        for i in tqdm(range(train_len)):
            data.append(
                {
                    "width": ds[i]["bbox.width"],
                    "height": ds[i]["bbox.height"],
                    "xmin": ds[i]["bbox.x1"],
                    "ymin": ds[i]["bbox.y1"],
                    "xmax": ds[i]["bbox.x1"] + ds[i]["bbox.width"],
                    "ymax": ds[i]["bbox.y1"] + ds[i]["bbox.height"],
                }
            )

            img = ds[i]["realtime_u"]
            img = img.resize((self.image_size, self.image_size))
            img = img.convert("RGB")
            batch_images[i] = preprocess_input(np.array(img, dtype=np.float32))

        df = pd.DataFrame(data)
        normalised_df = self.normalize_ground_truth(df)[["xmin", "ymin", "xmax", "ymax"]]

        print("Data preparation done...")

        return normalised_df, batch_images

    def train(self, train_frac=0.8):
        try:
            from keras.callbacks import EarlyStopping, ReduceLROnPlateau
        except ImportError:
            raise GiskardImportError(["keras"])

        ground_truth_df, batch_images = self.prepare_data(train_frac)

        PATIENCE = 10

        self.model.compile(optimizer="Adam", loss="mse", metrics=[self.IoU])

        stop = EarlyStopping(monitor="IoU", patience=PATIENCE, mode="max")

        reduce_lr = ReduceLROnPlateau(monitor="IoU", factor=0.2, patience=PATIENCE, min_lr=1e-7, verbose=1, mode="max")

        self.model.fit(batch_images, ground_truth_df, epochs=100, callbacks=[stop, reduce_lr], verbose=2)


class RacoonDetection(MobileNetBase):
    model_weights: str = "racoon_detection.h5"
    model_type: str = "object_detection"
    image_size: int = 128
    alpha: float = 1.0

    def __init__(self, data_path: Optional[str] = None) -> None:
        self.model = self.get_model_arch()

        if os.path.exists(self.model_weights):
            self.model.load_weights(self.model_weights)
        else:
            if not data_path:
                raise ValueError("data_path is required for training the model")
            self.train(data_path)
            self.model.save(self.model_weights)

    def train(self, data_path):
        try:
            from keras.applications.mobilenet import preprocess_input
            from keras.callbacks import EarlyStopping, ReduceLROnPlateau
            from PIL import Image

        except ImportError:
            raise GiskardImportError(["PIL", "keras"])

        train = pd.read_csv(data_path + "/train_labels_.csv")

        paths = train["filename"]

        coords = train[["width", "height", "xmin", "ymin", "xmax", "ymax"]]

        coords["xmin"] = coords["xmin"] * self.image_size / coords["width"]
        coords["xmax"] = coords["xmax"] * self.image_size / coords["width"]
        coords["ymin"] = coords["ymin"] * self.image_size / coords["height"]
        coords["ymax"] = coords["ymax"] * self.image_size / coords["height"]

        coords.drop(["width", "height"], axis=1, inplace=True)
        coords.head()

        images = data_path + "/Racoon Images/images/"

        batch_images = np.zeros((len(paths), self.image_size, self.image_size, 3), dtype=np.float32)

        for i, f in enumerate(paths):
            img = Image.open(images + f)
            img = img.resize((self.image_size, self.image_size))
            img = img.convert("RGB")
            batch_images[i] = preprocess_input(np.array(img, dtype=np.float32))

        gt = coords

        PATIENCE = 10

        self.model.compile(optimizer="Adam", loss="mse", metrics=[self.IoU])

        stop = EarlyStopping(monitor="IoU", patience=PATIENCE, mode="max")

        reduce_lr = ReduceLROnPlateau(monitor="IoU", factor=0.2, patience=PATIENCE, min_lr=1e-7, verbose=1, mode="max")

<<<<<<< HEAD
        self.model.fit(batch_images, gt, epochs=100, callbacks=[stop, reduce_lr], verbose=2)

    def shape_rescale(self, image, boxes):
        image_height, image_width, _ = image.shape

        x0 = int(boxes[0] * image_width / self.image_size)
        y0 = int(boxes[1] * image_height / self.image_size)

        x1 = int((boxes[2]) * image_width / self.image_size)
        y1 = int((boxes[3]) * image_height / self.image_size)

        return np.array([x0, y0, x1, y1])

    def positive_constraint(self, boxes):
        return np.clip(boxes, 0, None)

    def predict_image(self, image: np.ndarray):
        try:
            from keras.applications.mobilenet import preprocess_input
        except ImportError:
            raise GiskardImportError(["keras"])

        resized_image = cv2.resize(image, (self.image_size, self.image_size))
        feat_scaled = preprocess_input(np.array(resized_image, dtype=np.float32))
        boxes = self.model.predict(x=np.array([feat_scaled]))[0]
        return {"boxes": self.positive_constraint(self.shape_rescale(image, boxes)), "labels": "racoon"}


class DetrFinetunedFaceDetectionHuggingFaceModel(ObjectDetectionHFModel):
    """Wrapper class for goshiv's detr finetuned face detection model on Hugging Face.
    Args:
        name (str): The name of the model.
        device (str): The device to run the model on.
    """

    def __init__(self, name: str = None, device: str = "cpu"):
        super().__init__(
            model_id="goshiv/detr-finetuned-face",
            name=name,
            device=device,
        )

    def predict_image(self, image: np.ndarray) -> Any:
        raw_predictions = super().predict_raw(image)

        # Filter out predictions with a highest score
        best_prediction = max(raw_predictions, key=lambda x: x["score"])

        return {
            "boxes": np.array(
                [
                    best_prediction["box"]["xmin"],
                    best_prediction["box"]["ymin"],
                    best_prediction["box"]["xmax"],
                    best_prediction["box"]["ymax"],
                ]
            ),
            "labels": "face",
        }
=======
        self.model.fit(batch_images, gt, epochs=100, callbacks=[stop, reduce_lr], verbose=2)
>>>>>>> 880eaeb8
<|MERGE_RESOLUTION|>--- conflicted
+++ resolved
@@ -241,33 +241,7 @@
 
         reduce_lr = ReduceLROnPlateau(monitor="IoU", factor=0.2, patience=PATIENCE, min_lr=1e-7, verbose=1, mode="max")
 
-<<<<<<< HEAD
         self.model.fit(batch_images, gt, epochs=100, callbacks=[stop, reduce_lr], verbose=2)
-
-    def shape_rescale(self, image, boxes):
-        image_height, image_width, _ = image.shape
-
-        x0 = int(boxes[0] * image_width / self.image_size)
-        y0 = int(boxes[1] * image_height / self.image_size)
-
-        x1 = int((boxes[2]) * image_width / self.image_size)
-        y1 = int((boxes[3]) * image_height / self.image_size)
-
-        return np.array([x0, y0, x1, y1])
-
-    def positive_constraint(self, boxes):
-        return np.clip(boxes, 0, None)
-
-    def predict_image(self, image: np.ndarray):
-        try:
-            from keras.applications.mobilenet import preprocess_input
-        except ImportError:
-            raise GiskardImportError(["keras"])
-
-        resized_image = cv2.resize(image, (self.image_size, self.image_size))
-        feat_scaled = preprocess_input(np.array(resized_image, dtype=np.float32))
-        boxes = self.model.predict(x=np.array([feat_scaled]))[0]
-        return {"boxes": self.positive_constraint(self.shape_rescale(image, boxes)), "labels": "racoon"}
 
 
 class DetrFinetunedFaceDetectionHuggingFaceModel(ObjectDetectionHFModel):
@@ -300,7 +274,4 @@
                 ]
             ),
             "labels": "face",
-        }
-=======
-        self.model.fit(batch_images, gt, epochs=100, callbacks=[stop, reduce_lr], verbose=2)
->>>>>>> 880eaeb8
+        }