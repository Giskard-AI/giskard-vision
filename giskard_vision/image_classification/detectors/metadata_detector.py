from giskard_vision.core.detectors.metadata_scan_detector import MetaDataScanDetector
from giskard_vision.image_classification.tests.performance import Accuracy

from ...core.detectors.decorator import maybe_detector


@maybe_detector("metadata_classification", tags=["vision", "image_classification", "metadata"])
class MetaDataScanDetectorClassification(MetaDataScanDetector):
<<<<<<< HEAD
    surrogate_functions = {"convert_prediction": convert_prediction}
    metric = AccuracyMetric
=======
    metric = Accuracy
>>>>>>> dee17167
    type_task = "classification"
    metric_type = "absolute"
    metric_direction = "better_higher"
    deviation_threshold = 0.10
    issue_level_threshold = 0.05<|MERGE_RESOLUTION|>--- conflicted
+++ resolved
@@ -6,12 +6,7 @@
 
 @maybe_detector("metadata_classification", tags=["vision", "image_classification", "metadata"])
 class MetaDataScanDetectorClassification(MetaDataScanDetector):
-<<<<<<< HEAD
-    surrogate_functions = {"convert_prediction": convert_prediction}
-    metric = AccuracyMetric
-=======
     metric = Accuracy
->>>>>>> dee17167
     type_task = "classification"
     metric_type = "absolute"
     metric_direction = "better_higher"
